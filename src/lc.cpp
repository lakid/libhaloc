#include "libhaloc/lc.h"
#include "libhaloc/utils.h"
#include <iostream>
#include <numeric>
#include <stdlib.h>
#include <fstream>
#include <sstream>
#include <string>
#include <boost/filesystem.hpp>
#include <boost/algorithm/string.hpp>
#include <boost/lexical_cast.hpp>
#include <boost/math/distributions.hpp>

namespace fs=boost::filesystem;

/** \brief Parameter constructor. Sets the parameter struct to default values.
  */
haloc::LoopClosure::Params::Params() :
  work_dir(""),
  desc_type("SIFT"),
  desc_matching_type("CROSSCHECK"),
  max_keypoints(DEFAULT_MAX_KEYPOINTS),
  desc_thresh_ratio(DEFAULT_DESC_THRESH_RATIO),
  epipolar_thresh(DEFAULT_EPIPOLAR_THRESH),
  min_neighbour(DEFAULT_MIN_NEIGHBOUR),
  n_candidates(DEFAULT_N_CANDIDATES),
  min_matches(DEFAULT_MIN_MATCHES),
  min_inliers(DEFAULT_MIN_INLIERS),
  max_reproj_err(DEFAULT_MAX_REPROJ_ERR),
  verbose(DEFAULT_VERBOSE)
{}

/** \brief LoopClosure class constructor.
  */
haloc::LoopClosure::LoopClosure(){}

/** \brief Sets the class parameters.
  * \param stuct of parameters.
  */
void haloc::LoopClosure::setParams(const Params& params)
{
  params_ = params;

  // Log
  cout << "  work_dir           = " << params_.work_dir << endl;
  cout << "  desc_type          = " << params_.desc_type << endl;
  cout << "  desc_matching_type = " << params_.desc_matching_type << endl;
  cout << "  max_keypoints      = " << params_.max_keypoints << endl;
  cout << "  desc_thresh_ratio  = " << params_.desc_thresh_ratio << endl;
  cout << "  epipolar_thresh    = " << params_.epipolar_thresh << endl;
  cout << "  min_neighbour      = " << params_.min_neighbour << endl;
  cout << "  n_candidates       = " << params_.n_candidates << endl;
  cout << "  min_matches        = " << params_.min_matches << endl;
  cout << "  min_inliers        = " << params_.min_inliers << endl;
  cout << "  max_reproj_err     = " << params_.max_reproj_err << endl;
  cout << "  verbose            = " << params_.verbose << endl;

}

/** \brief Sets the camera model.
  * \param Stereo camera model.
  */
void haloc::LoopClosure::setCameraModel(image_geometry::StereoCameraModel stereo_camera_model, Mat camera_matrix)
{
  img_.setCameraModel(stereo_camera_model);
  camera_matrix_ = camera_matrix;
}

/** \brief Initializes the loop closure class.
  */
void haloc::LoopClosure::init()
{
  // Working directory sanity check
  if (params_.work_dir[params_.work_dir.length()-1] != '/')
    params_.work_dir += "/haloc_" + boost::lexical_cast<string>(time(0));
  else
    params_.work_dir += "haloc_" + boost::lexical_cast<string>(time(0));

  // Create the directory to store the keypoints and descriptors
  if (fs::is_directory(params_.work_dir))
    fs::remove_all(params_.work_dir);
  fs::path dir(params_.work_dir);
  if (!fs::create_directory(dir))
    ROS_ERROR("[Haloc:] ERROR -> Impossible to create the execution directory.");

  // Initialize image properties
  haloc::Image::Params img_params;
  img_params.desc_type = params_.desc_type;
  img_params.desc_matching_type = params_.desc_matching_type;
  img_params.max_keypoints = params_.max_keypoints;
  img_params.desc_thresh_ratio = params_.desc_thresh_ratio;
  img_params.min_matches = params_.min_matches;
  img_params.epipolar_thresh = params_.epipolar_thresh;
  img_.setParams(img_params);

  // Init main variables
  hash_table_.clear();
  img_id_ = 0;
}

/** \brief Finalizes the loop closure class.
  */
void haloc::LoopClosure::finalize()
{
  // Log information
  if (params_.verbose && lc_candidate_positions_.size() > 0)
  {
    double sum = std::accumulate(lc_candidate_positions_.begin(), lc_candidate_positions_.end(), 0.0);
    double mean = sum / lc_candidate_positions_.size();
    ROS_INFO_STREAM("[libhaloc:] Mean loop closure candidate position: " << mean << "/" << params_.n_candidates << ".");
  }

  // Remove the temporal directory
  if (fs::is_directory(params_.work_dir))
    fs::remove_all(params_.work_dir);
}

/** \brief Compute kp, desc and hash for one image (mono version).
<<<<<<< HEAD
  * @return true if valid node, false otherwise.
  * \param cvMat containing the image.
=======
  * @return the assigned node name.
  * \param cvMat containing the image.
  */
string haloc::LoopClosure::setNode(Mat img)
{
  string img_name = boost::lexical_cast<string>(img_id_);
  setNode(img, img_name);
  return img_name;
}

/** \brief Compute kp, desc and hash for one image (mono version).
  * \param cvMat containing the image.
  * \param human readable name for this image.
>>>>>>> f3819b45
  */
bool haloc::LoopClosure::setNode(Mat img)
{
  string img_name = boost::lexical_cast<string>(img_id_);
  return setNode(img, img_name);
}

/** \brief Compute kp, desc and hash for one image (mono version).
  * @return true if valid node, false otherwise.
  * \param cvMat containing the image.
  * \param human readable name for this node.
  */
bool haloc::LoopClosure::setNode(Mat img, string name)
{
  // Set the image
  if(!img_.setMono(img, name)) return false;

  // Initialize hash
  if (!hash_.isInitialized())
    hash_.init(img_.getDesc(), true);

  // Save hash to table
  hash_table_.push_back(make_pair(img_id_, hash_.getHash(img_.getDesc())));

  // Initialize hash
  if (!hash_.isInitialized())
    hash_.init();

  // Store its hash
  Hash::HashBucket hash_value = hash_.getHash(img_.getBucketedDesc());
  hash_table_.push_back(make_pair(img_id_, hash_value));

  // Save kp and descriptors
  vector<Point3f> empty;
  FileStorage fs(params_.work_dir+"/"+boost::lexical_cast<string>(img_id_)+".yml", FileStorage::WRITE);
  write(fs, "id", img_id_);
  write(fs, "name", name);
  write(fs, "kp", img_.getKp());
  write(fs, "desc", img_.getDesc());
  write(fs, "threed", empty);
  fs.release();
  img_id_++;
<<<<<<< HEAD

  return true;
}

/** \brief Compute kp, desc and hash for two images (stereo version).
  * @return true if valid node, false otherwise.
=======
}

/** \brief Compute kp, desc and hash for two images (stereo version).
>>>>>>> f3819b45
  * @return the assigned node name.
  * \param cvMat containing the left image.
  * \param cvMat containing the right image.
  */
<<<<<<< HEAD
bool haloc::LoopClosure::setNode(Mat img_l, Mat img_r)
{
  string img_name = boost::lexical_cast<string>(img_id_);
  return setNode(img_l, img_r, img_name);
=======
string haloc::LoopClosure::setNode(Mat img_l, Mat img_r)
{
  string img_name = boost::lexical_cast<string>(img_id_);
  setNode(img_l, img_r, img_name);
  return img_name;
>>>>>>> f3819b45
}

/** \brief Compute kp, desc and hash for two images (stereo version).
  * @return true if valid node, false otherwise.
  * \param cvMat containing the left image.
  * \param cvMat containing the right image.
<<<<<<< HEAD
  * \param human readable name for this node.
=======
  * \param human readable name for this image.
>>>>>>> f3819b45
  */
bool haloc::LoopClosure::setNode(Mat img_l, Mat img_r, string name)
{
  // Set the image
  if(!img_.setStereo(img_l, img_r, name)) return false;

  // Initialize hash
  if (!hash_.isInitialized())
    hash_.init(img_.getDesc(), true);

  // Save hash to table
  hash_table_.push_back(make_pair(img_id_, hash_.getHash(img_.getDesc())));

  // Initialize hash
  if (!hash_.isInitialized())
    hash_.init();

  // Store its hash
  Hash::HashBucket hash_value = hash_.getHash(img_.getBucketedDesc());
  hash_table_.push_back(make_pair(img_id_, hash_value));

  // Save kp and descriptors
  FileStorage fs(params_.work_dir+"/"+boost::lexical_cast<string>(img_id_)+".yml", FileStorage::WRITE);
  write(fs, "id", img_id_);
  write(fs, "name", name);
  write(fs, "kp", img_.getKp());
  write(fs, "desc", img_.getDesc());
  write(fs, "threed", img_.get3D());
  fs.release();
  img_id_++;
<<<<<<< HEAD

  return true;
=======
>>>>>>> f3819b45
}

/** \brief Get the best n_candidates to close loop with the last image.
  * @return a hash matching vector containing the best image matchings and its likelihood.
  */
void haloc::LoopClosure::getCandidates(vector< pair<int,float> >& matchings)
{
  getCandidates(img_id_-1, matchings);
}

/** \brief Get the best n_candidates to close loop with the image specified by id.
  * \param image id.
  */
void haloc::LoopClosure::getCandidates(int image_id, vector< pair<int,float> >& matchings)
{
<<<<<<< HEAD
  // Check if enough neighbours
  if (hash_table_.size() - 1 <= params_.min_neighbour || hash_table_.size() == 0) return;

  // The query hash
  vector<float> hash_q = hash_table_[image_id].second;

  // Loop over all the hashes stored
  vector< pair<int,float> > tmp_matchings;
  for (uint i=0; i<hash_table_.size()-params_.min_neighbour-1; i++)
=======
  matchings.clear();

  // Check if enough neighbours
  if (hash_table_.size() - 1 <= params_.min_neighbour) return;

  // Get the query hash
  Hash::HashBucket hash_q = hash_table_[image_id].second;

  // Compute the hash matchings for the last image with all other sequence
  vector< pair<int,float> > tmp_matchings;
  for (uint i=0; i<hash_table_.size()-params_.min_neighbour; i++)
>>>>>>> f3819b45
  {
    // Do not compute the hash matching with itself
    if (i == image_id) continue;

<<<<<<< HEAD
    vector<float> hash_t = hash_table_[i].second;
    float m = hash_.match(hash_q, hash_t);
    tmp_matchings.push_back(make_pair(hash_table_[i].first, m));
  }

  // Sort the hash matchings
  sort(tmp_matchings.begin(), tmp_matchings.end(), haloc::Utils::sortByMatching);

  // Retrieve the first n_candidates
  matchings.clear();
  int max_size = params_.n_candidates;
  if (max_size > tmp_matchings.size()) max_size = tmp_matchings.size();
  int min_idx = -1;
  int max_idx = -1;
  int min_hash = -1;
  int max_hash = -1;
  for (uint i=0; i<max_size; i++)
  {
    if (min_idx < 0 || tmp_matchings[i].first < min_idx) min_idx = tmp_matchings[i].first;
    if (max_idx < 0 || tmp_matchings[i].first > max_idx) max_idx = tmp_matchings[i].first;
    if (min_hash < 0 || tmp_matchings[i].second < min_hash) min_hash = tmp_matchings[i].second;
    if (max_hash < 0 || tmp_matchings[i].second > max_hash) max_hash = tmp_matchings[i].second;

    matchings.push_back(tmp_matchings[i]);
  }

  // Normalize the hash values
  const float min_norm_val = 1.0;
  const float max_norm_val = 2.0;
  float m = (min_norm_val - max_norm_val) / (max_hash - min_hash);
  float n = max_norm_val - m*min_hash;

  // Build the probability vector
  const int space = 10;
  vector<int> prob_idx;
  vector<float> prob_val;
  for (int i=0; i<=(max_idx-min_idx)+2*space; i++)
  {
    int cur_idx = min_idx - space + i;
    prob_idx.push_back(cur_idx);

    // Compute the probability for every candidate
    float prob = 0.0;
    for (uint j=0; j<matchings.size(); j++)
    {
      // Create the normal distribution for this matching
      boost::math::normal_distribution<> nd((float)matchings[j].first,2.0);
      prob += (m*matchings[j].second + n) * boost::math::pdf(nd, (float)cur_idx);
    }
    prob_val.push_back(prob);
  }

  // Merge current probability with the previous
  vector<float> matchings_prob;
  for (uint i=0; i<matchings.size(); i++)
  {
    // Find previous value
    float prev_prob = 0.0;
    vector<int>::iterator itp = find(prob_idx_.begin(), prob_idx_.end(), matchings[i].first);
    if (itp != prob_idx_.end())
    {
      int idx = distance(prob_idx_.begin(), itp);
      prev_prob = prob_val_[idx];
    }

    // Find current value
    float cur_prob = 0.0;
    vector<int>::iterator itc = find(prob_idx.begin(), prob_idx.end(), matchings[i].first);
    if (itc != prob_idx.end())
    {
      int idx = distance(prob_idx.begin(), itc);
      cur_prob = prob_val[idx];
    }

    // Add and save
    matchings_prob.push_back(prev_prob + cur_prob);
  }

  // Save for the next execution
  prob_idx_ = prob_idx;
  prob_val_ = prob_val;

  // Order matchings by probability
  vector< pair<int, float> > to_sort;
  for (uint i=0; i<matchings.size(); i++)
    to_sort.push_back(make_pair(matchings[i].first, matchings_prob[i]));

  sort(to_sort.begin(), to_sort.end(), haloc::Utils::sortByProbability);
  matchings = to_sort;
=======
    // Loop over the hash buckets to compute the mask of permissive matchings
    Hash::HashBucket hash_t = hash_table_[i].second;
    tmp_matchings.push_back(make_pair(hash_table_[i].first, hash_.matching(hash_q, hash_t)));
  }

  // Sort ascending
  sort(tmp_matchings.begin(), tmp_matchings.end(), haloc::Utils::sortByMatching);

  // Re-compute the available matches
  int max_candidates = params_.n_candidates;
  if (tmp_matchings.size()<max_candidates) max_candidates = tmp_matchings.size();

  // Save only the required
  for (uint i=0; i<max_candidates; i++)
    matchings.push_back(tmp_matchings[i]);
>>>>>>> f3819b45
}

/** \brief Try to find a loop closure between last node and all other nodes.
  * @return true if valid loop closure, false otherwise.
  * \param Return the index of the image that closes loop (-1 if no loop).
  */
<<<<<<< HEAD
bool haloc::LoopClosure::getLoopClosure(int& lc_img_id, string& lc_name)
{
  tf::Transform trans;
  return getLoopClosure(lc_img_id, lc_name, trans);
=======
bool haloc::LoopClosure::getLoopClosure(int& lc_img_id, string& lc_img_name)
{
  tf::Transform trans;
  return getLoopClosure(lc_img_id, lc_img_name, trans);
>>>>>>> f3819b45
}

/** \brief Try to find a loop closure between last node and all other nodes.
  * @return true if valid loop closure, false otherwise.
  * \param Return the index of the image that closes loop (-1 if no loop).
  * \param Return the name of the image that closes loop (empty if no loop).
  * \param Return the transform between nodes if loop closure is valid.
  */
<<<<<<< HEAD
bool haloc::LoopClosure::getLoopClosure(int& lc_img_id, string& lc_name, tf::Transform& trans)
{
  // Get the candidates to close loop
  vector< pair<int,float> > matchings;
  getCandidates(matchings);
  if (matchings.size() == 0) return false;
=======
bool haloc::LoopClosure::getLoopClosure(int& lc_img_id, string& lc_img_name, tf::Transform& trans)
{
  // Get the candidates to close loop
  vector< pair<int,float> > hash_matching;
  getCandidates(hash_matching);
  if (hash_matching.size() == 0) return false;
>>>>>>> f3819b45

  // Check for loop closure
  trans.setIdentity();
  lc_img_id = -1;
<<<<<<< HEAD
  lc_name = "";
=======
  lc_img_name = "";
  int best_m = 0;
>>>>>>> f3819b45
  int matches = 0;
  int max_matches = 0;
  int inliers = 0;
  int max_inliers = 0;
  bool valid = false;
  string best_lc_found = "";
  int valid_idx = 0;
  for (uint i=0; i<matchings.size(); i++)
  {
<<<<<<< HEAD
    // Store the index
    valid_idx = i;

    // Loop-closure?
    valid = compute(img_,
                    params_.work_dir+"/"+boost::lexical_cast<string>(matchings[i].first)+".yml",
                    lc_name,
                    matches,
                    inliers,
                    trans);
=======
    // Sanity check
    if(best_m >= hash_matching.size())
    {
      best_m = 0;
      break;
    }

    // Loop-closure?
    string candidate_name = boost::lexical_cast<string>(hash_matching[best_m].first);
    string candidate_image = params_.work_dir+"/"+candidate_name+".yml";
    valid = compute(img_, candidate_image, lc_img_name, matches, inliers, trans);
>>>>>>> f3819b45

    // Log
    if (params_.verbose)
    {
      if (matches > max_matches)
      {
        max_matches = matches;
        max_inliers = inliers;
        best_lc_found = lc_img_name;
      }
    }

    // If the loop closure is valid and the seconds step validation is disabled, that's all.
<<<<<<< HEAD
    if (valid && !params_.validate) break;

    // Validate the loop closure?
    if (valid && params_.validate)
    {
      // Initialize validation
      bool validate_valid = false;
      int matches_val, inliers_val;
      tf::Transform trans_val;
      string tmp_name;

      // Loop closure for the previous image?
      validate_valid = compute(img_,
                               params_.work_dir+"/"+boost::lexical_cast<string>(matchings[i].first - 1)+".yml",
                               tmp_name,
                               matches_val,
                               inliers_val,
                               trans_val);

      if (!validate_valid)
      {
        // Previous validation does not works, try to validate with the next image
        validate_valid = compute(img_,
                                 params_.work_dir+"/"+boost::lexical_cast<string>(matchings[i].first + 1)+".yml",
                                 tmp_name,
                                 matches_val,
                                 inliers_val,
                                 trans_val);
      }

      // If validation, exit. If not, mark as non-valid
      if (validate_valid)
        break;
      else
        valid = false;
    }
  }

  // Get the image of the loop closure
  if (valid && valid_idx < matchings.size())
  {
    lc_img_id = matchings[valid_idx].first;
    lc_candidate_positions_.push_back(valid_idx);
=======
    if (valid) break;

    best_m++;
  }

  // Get the image of the loop closure
  if (valid && best_m < hash_matching.size())
  {
    lc_img_id = hash_matching[best_m].first;
    lc_candidate_positions_.push_back(best_m);
>>>>>>> f3819b45

    // Log
    if(params_.verbose)
      ROS_INFO_STREAM("[libhaloc:] LC between nodes " <<
                      img_.getName() << " and " << lc_img_name <<
                      " (matches: " << matches << "; inliers: " <<
                      inliers << "; Position: " << valid_idx << "/" <<
                      params_.n_candidates << ").");
  }
  else
  {
    // Log
    if(params_.verbose && best_lc_found != "")
    {
      ROS_INFO_STREAM("[libhaloc:] No LC, but best candidate is node " <<
                      best_lc_found << " (matches: " << max_matches <<
                      "; inliers: " << max_inliers << ").");
    }
    lc_img_name = "";
  }

  // Return true if any valid loop closure has been found.
  return valid;
}

/** \brief Compute the loop closure (if any) between A -> B.
  * @return true if valid loop closure, false otherwise.
  * \param reference image id.
  * \param current image id.
  * \param Return the number of matches found.
  * \param Return the number of inliers found.
  * \param Return the transform between nodes if loop closure is valid.
  */
<<<<<<< HEAD
bool haloc::LoopClosure::getLoopClosure(string image_id_ref,
                                        string image_id_cur,
=======
bool haloc::LoopClosure::getLoopClosure(string image_id_a,
                                        string image_id_b,
>>>>>>> f3819b45
                                        tf::Transform& trans)
{
  // Read the data for image_id_1
  FileStorage fs;
  fs.open(params_.work_dir+"/"+image_id_a+".yml", FileStorage::READ);
  if (!fs.isOpened())
    ROS_ERROR("[Haloc:] ERROR -> Failed to open the image keypoints and descriptors.");
  string name;
  vector<Point2f> kp;
  Mat desc;
  vector<Point3f> points_3d;
  fs["name"] >> name;
  fs["kp"] >> kp;
  fs["desc"] >> desc;
  fs["threed"] >> points_3d;
  fs.release();
  Image img_ref;
  img_ref.setName(name);
  img_ref.setKp(kp);
  img_ref.setDesc(desc);
  img_ref.set3D(points_3d);

  // Get the loop closing (if any)
  int matches, inliers;
  string candidate_image = params_.work_dir+"/"+image_id_b+".yml";
  bool valid = compute(img_ref, candidate_image, name, matches, inliers, trans);

  if(params_.verbose && valid)
    ROS_INFO_STREAM("[libhaloc:] Loop closed by ID between " <<
                    image_id_a << " and " << image_id_b <<
                    " (matches: " << matches << "; inliers: " <<
                    inliers << ").");
  return valid;
}

/** \brief Compute the loop closure (if any).
  * @return true if valid loop closure, false otherwise.
  * \param Reference image object.
  * \param Current image filename with all the properties.
  * \param Return the number of matches found.
  * \param Return the number of inliers found.
  * \param Return the transform between nodes if loop closure is valid.
  */
bool haloc::LoopClosure::compute(Image ref_image,
                                 string cur_filename,
                                 string &lc_img_name,
                                 int &matches,
                                 int &inliers,
                                 tf::Transform& trans)
{
  // Initialize outputs
  matches = 0;
  inliers = 0;

  // Sanity check
  if ( !fs::exists(cur_filename) ) return false;

  // Get the image keypoints and descriptors
  FileStorage fs;
  fs.open(cur_filename, FileStorage::READ);
  if (!fs.isOpened())
    ROS_ERROR("[Haloc:] ERROR -> Failed to open the image keypoints and descriptors.");
  vector<Point2f> cur_kp;
  Mat cur_desc;
  vector<Point3f> cur_3d;
  fs["name"] >> lc_img_name;
  fs["kp"] >> cur_kp;
  fs["desc"] >> cur_desc;
  fs["threed"] >> cur_3d;
  fs.release();

  // Descriptors matching
  Mat match_mask;
  vector<DMatch> desc_matches;
  if(params_.desc_matching_type == "CROSSCHECK")
  {
    haloc::Utils::crossCheckThresholdMatching(cur_desc,
        ref_image.getDesc(), params_.desc_thresh_ratio, match_mask, desc_matches);
  }
  else if (params_.desc_matching_type == "RATIO")
  {
    haloc::Utils::ratioMatching(cur_desc,
        ref_image.getDesc(), params_.desc_thresh_ratio, match_mask, desc_matches);
  }
  else
  {
    ROS_ERROR("[Haloc:] ERROR -> desc_matching_type must be 'CROSSCHECK' or 'RATIO'");
  }

  matches = (int)desc_matches.size();

  // Check matches size
  if (matches < params_.min_matches)
    return false;

  // Get the matched keypoints
  vector<Point2f> ref_kp = ref_image.getKp();
  vector<Point2f> ref_matched_kp;
  vector<Point2f> cur_matched_kp;
  vector<Point3f> cur_matched_3d_points;
  for(int i=0; i<matches; i++)
  {
    ref_matched_kp.push_back(ref_kp[desc_matches[i].trainIdx]);
    cur_matched_kp.push_back(cur_kp[desc_matches[i].queryIdx]);

    // Only stereo
    if (cur_3d.size() != 0)
      cur_matched_3d_points.push_back(cur_3d[desc_matches[i].queryIdx]);
  }

  // Proceed depending on mono or stereo
  if (cur_3d.size() == 0) // Mono
  {
    // Check the epipolar geometry
    Mat status;
    Mat F = findFundamentalMat(cur_matched_kp, ref_matched_kp, FM_RANSAC, params_.epipolar_thresh, 0.999, status);

    // Is the fundamental matrix valid?
    Scalar f_sum_parts = cv::sum(F);
    float f_sum = (float)f_sum_parts[0] + (float)f_sum_parts[1] + (float)f_sum_parts[2];
    if (f_sum < 1e-3)
      return false;

    // Check inliers size
    inliers = (int)cv::sum(status)[0];
    if (inliers < params_.min_inliers)
      return false;
  }
  else // Stereo
  {
    Mat rvec, tvec;
    vector<int> solvepnp_inliers;
    solvePnPRansac(cur_matched_3d_points, ref_matched_kp, camera_matrix_,
                   cv::Mat(), rvec, tvec, false,
                   100, params_.max_reproj_err,
                   40, solvepnp_inliers);

    inliers = (int)solvepnp_inliers.size();
    if (inliers < params_.min_inliers)
      return false;

    trans = haloc::Utils::buildTransformation(rvec, tvec);
  }

  // If we arrive here, there is a loop closure.
  return true;
}<|MERGE_RESOLUTION|>--- conflicted
+++ resolved
@@ -17,9 +17,9 @@
   */
 haloc::LoopClosure::Params::Params() :
   work_dir(""),
+  num_proj(DEFAULT_NUM_PROJ),
   desc_type("SIFT"),
   desc_matching_type("CROSSCHECK"),
-  max_keypoints(DEFAULT_MAX_KEYPOINTS),
   desc_thresh_ratio(DEFAULT_DESC_THRESH_RATIO),
   epipolar_thresh(DEFAULT_EPIPOLAR_THRESH),
   min_neighbour(DEFAULT_MIN_NEIGHBOUR),
@@ -43,9 +43,9 @@
 
   // Log
   cout << "  work_dir           = " << params_.work_dir << endl;
+  cout << "  num_proj           = " << params_.num_proj << endl;
   cout << "  desc_type          = " << params_.desc_type << endl;
   cout << "  desc_matching_type = " << params_.desc_matching_type << endl;
-  cout << "  max_keypoints      = " << params_.max_keypoints << endl;
   cout << "  desc_thresh_ratio  = " << params_.desc_thresh_ratio << endl;
   cout << "  epipolar_thresh    = " << params_.epipolar_thresh << endl;
   cout << "  min_neighbour      = " << params_.min_neighbour << endl;
@@ -60,7 +60,8 @@
 /** \brief Sets the camera model.
   * \param Stereo camera model.
   */
-void haloc::LoopClosure::setCameraModel(image_geometry::StereoCameraModel stereo_camera_model, Mat camera_matrix)
+void haloc::LoopClosure::setCameraModel(image_geometry::StereoCameraModel stereo_camera_model,
+                                        Mat camera_matrix)
 {
   img_.setCameraModel(stereo_camera_model);
   camera_matrix_ = camera_matrix;
@@ -87,7 +88,6 @@
   haloc::Image::Params img_params;
   img_params.desc_type = params_.desc_type;
   img_params.desc_matching_type = params_.desc_matching_type;
-  img_params.max_keypoints = params_.max_keypoints;
   img_params.desc_thresh_ratio = params_.desc_thresh_ratio;
   img_params.min_matches = params_.min_matches;
   img_params.epipolar_thresh = params_.epipolar_thresh;
@@ -116,24 +116,8 @@
 }
 
 /** \brief Compute kp, desc and hash for one image (mono version).
-<<<<<<< HEAD
   * @return true if valid node, false otherwise.
   * \param cvMat containing the image.
-=======
-  * @return the assigned node name.
-  * \param cvMat containing the image.
-  */
-string haloc::LoopClosure::setNode(Mat img)
-{
-  string img_name = boost::lexical_cast<string>(img_id_);
-  setNode(img, img_name);
-  return img_name;
-}
-
-/** \brief Compute kp, desc and hash for one image (mono version).
-  * \param cvMat containing the image.
-  * \param human readable name for this image.
->>>>>>> f3819b45
   */
 bool haloc::LoopClosure::setNode(Mat img)
 {
@@ -146,7 +130,8 @@
   * \param cvMat containing the image.
   * \param human readable name for this node.
   */
-bool haloc::LoopClosure::setNode(Mat img, string name)
+bool haloc::LoopClosure::setNode(Mat img,
+                                 string name)
 {
   // Set the image
   if(!img_.setMono(img, name)) return false;
@@ -157,14 +142,6 @@
 
   // Save hash to table
   hash_table_.push_back(make_pair(img_id_, hash_.getHash(img_.getDesc())));
-
-  // Initialize hash
-  if (!hash_.isInitialized())
-    hash_.init();
-
-  // Store its hash
-  Hash::HashBucket hash_value = hash_.getHash(img_.getBucketedDesc());
-  hash_table_.push_back(make_pair(img_id_, hash_value));
 
   // Save kp and descriptors
   vector<Point3f> empty;
@@ -176,47 +153,32 @@
   write(fs, "threed", empty);
   fs.release();
   img_id_++;
-<<<<<<< HEAD
 
   return true;
 }
 
-/** \brief Compute kp, desc and hash for two images (stereo version).
-  * @return true if valid node, false otherwise.
-=======
-}
-
-/** \brief Compute kp, desc and hash for two images (stereo version).
->>>>>>> f3819b45
-  * @return the assigned node name.
-  * \param cvMat containing the left image.
-  * \param cvMat containing the right image.
-  */
-<<<<<<< HEAD
-bool haloc::LoopClosure::setNode(Mat img_l, Mat img_r)
-{
-  string img_name = boost::lexical_cast<string>(img_id_);
-  return setNode(img_l, img_r, img_name);
-=======
-string haloc::LoopClosure::setNode(Mat img_l, Mat img_r)
-{
-  string img_name = boost::lexical_cast<string>(img_id_);
-  setNode(img_l, img_r, img_name);
-  return img_name;
->>>>>>> f3819b45
-}
 
 /** \brief Compute kp, desc and hash for two images (stereo version).
   * @return true if valid node, false otherwise.
   * \param cvMat containing the left image.
   * \param cvMat containing the right image.
-<<<<<<< HEAD
+  */
+bool haloc::LoopClosure::setNode(Mat img_l,
+                                 Mat img_r)
+{
+  string img_name = boost::lexical_cast<string>(img_id_);
+  return setNode(img_l, img_r, img_name);
+}
+
+/** \brief Compute kp, desc and hash for two images (stereo version).
+  * @return true if valid node, false otherwise.
+  * \param cvMat containing the left image.
+  * \param cvMat containing the right image.
   * \param human readable name for this node.
-=======
-  * \param human readable name for this image.
->>>>>>> f3819b45
-  */
-bool haloc::LoopClosure::setNode(Mat img_l, Mat img_r, string name)
+  */
+bool haloc::LoopClosure::setNode(Mat img_l,
+                                 Mat img_r,
+                                 string name)
 {
   // Set the image
   if(!img_.setStereo(img_l, img_r, name)) return false;
@@ -227,14 +189,6 @@
 
   // Save hash to table
   hash_table_.push_back(make_pair(img_id_, hash_.getHash(img_.getDesc())));
-
-  // Initialize hash
-  if (!hash_.isInitialized())
-    hash_.init();
-
-  // Store its hash
-  Hash::HashBucket hash_value = hash_.getHash(img_.getBucketedDesc());
-  hash_table_.push_back(make_pair(img_id_, hash_value));
 
   // Save kp and descriptors
   FileStorage fs(params_.work_dir+"/"+boost::lexical_cast<string>(img_id_)+".yml", FileStorage::WRITE);
@@ -245,11 +199,8 @@
   write(fs, "threed", img_.get3D());
   fs.release();
   img_id_++;
-<<<<<<< HEAD
 
   return true;
-=======
->>>>>>> f3819b45
 }
 
 /** \brief Get the best n_candidates to close loop with the last image.
@@ -263,11 +214,11 @@
 /** \brief Get the best n_candidates to close loop with the image specified by id.
   * \param image id.
   */
-void haloc::LoopClosure::getCandidates(int image_id, vector< pair<int,float> >& matchings)
-{
-<<<<<<< HEAD
+void haloc::LoopClosure::getCandidates(int image_id,
+                                       vector< pair<int,float> >& matchings)
+{
   // Check if enough neighbours
-  if (hash_table_.size() - 1 <= params_.min_neighbour || hash_table_.size() == 0) return;
+  if ((int)hash_table_.size() <= params_.min_neighbour) return;
 
   // The query hash
   vector<float> hash_q = hash_table_[image_id].second;
@@ -275,24 +226,11 @@
   // Loop over all the hashes stored
   vector< pair<int,float> > tmp_matchings;
   for (uint i=0; i<hash_table_.size()-params_.min_neighbour-1; i++)
-=======
-  matchings.clear();
-
-  // Check if enough neighbours
-  if (hash_table_.size() - 1 <= params_.min_neighbour) return;
-
-  // Get the query hash
-  Hash::HashBucket hash_q = hash_table_[image_id].second;
-
-  // Compute the hash matchings for the last image with all other sequence
-  vector< pair<int,float> > tmp_matchings;
-  for (uint i=0; i<hash_table_.size()-params_.min_neighbour; i++)
->>>>>>> f3819b45
-  {
+  {
+
     // Do not compute the hash matching with itself
     if (i == image_id) continue;
 
-<<<<<<< HEAD
     vector<float> hash_t = hash_table_[i].second;
     float m = hash_.match(hash_q, hash_t);
     tmp_matchings.push_back(make_pair(hash_table_[i].first, m));
@@ -371,6 +309,13 @@
     matchings_prob.push_back(prev_prob + cur_prob);
   }
 
+  // Make the probability vector unitary: x^ = x/|x|
+  float x_norm = 0.0;
+  for (uint i=0; i<matchings_prob.size(); i++)
+    x_norm += fabs(matchings_prob[i]);
+  for (uint i=0; i<matchings_prob.size(); i++)
+    matchings_prob[i] = matchings_prob[i] / x_norm;
+
   // Save for the next execution
   prob_idx_ = prob_idx;
   prob_val_ = prob_val;
@@ -382,40 +327,17 @@
 
   sort(to_sort.begin(), to_sort.end(), haloc::Utils::sortByProbability);
   matchings = to_sort;
-=======
-    // Loop over the hash buckets to compute the mask of permissive matchings
-    Hash::HashBucket hash_t = hash_table_[i].second;
-    tmp_matchings.push_back(make_pair(hash_table_[i].first, hash_.matching(hash_q, hash_t)));
-  }
-
-  // Sort ascending
-  sort(tmp_matchings.begin(), tmp_matchings.end(), haloc::Utils::sortByMatching);
-
-  // Re-compute the available matches
-  int max_candidates = params_.n_candidates;
-  if (tmp_matchings.size()<max_candidates) max_candidates = tmp_matchings.size();
-
-  // Save only the required
-  for (uint i=0; i<max_candidates; i++)
-    matchings.push_back(tmp_matchings[i]);
->>>>>>> f3819b45
 }
 
 /** \brief Try to find a loop closure between last node and all other nodes.
   * @return true if valid loop closure, false otherwise.
   * \param Return the index of the image that closes loop (-1 if no loop).
   */
-<<<<<<< HEAD
-bool haloc::LoopClosure::getLoopClosure(int& lc_img_id, string& lc_name)
-{
-  tf::Transform trans;
-  return getLoopClosure(lc_img_id, lc_name, trans);
-=======
-bool haloc::LoopClosure::getLoopClosure(int& lc_img_id, string& lc_img_name)
+bool haloc::LoopClosure::getLoopClosure(int& lc_img_id,
+                                        string& lc_img_name)
 {
   tf::Transform trans;
   return getLoopClosure(lc_img_id, lc_img_name, trans);
->>>>>>> f3819b45
 }
 
 /** \brief Try to find a loop closure between last node and all other nodes.
@@ -424,64 +346,33 @@
   * \param Return the name of the image that closes loop (empty if no loop).
   * \param Return the transform between nodes if loop closure is valid.
   */
-<<<<<<< HEAD
-bool haloc::LoopClosure::getLoopClosure(int& lc_img_id, string& lc_name, tf::Transform& trans)
-{
-  // Get the candidates to close loop
-  vector< pair<int,float> > matchings;
-  getCandidates(matchings);
-  if (matchings.size() == 0) return false;
-=======
-bool haloc::LoopClosure::getLoopClosure(int& lc_img_id, string& lc_img_name, tf::Transform& trans)
+bool haloc::LoopClosure::getLoopClosure(int& lc_img_id,
+                                        string& lc_img_name,
+                                        tf::Transform& trans)
 {
   // Get the candidates to close loop
   vector< pair<int,float> > hash_matching;
   getCandidates(hash_matching);
   if (hash_matching.size() == 0) return false;
->>>>>>> f3819b45
 
   // Check for loop closure
   trans.setIdentity();
   lc_img_id = -1;
-<<<<<<< HEAD
-  lc_name = "";
-=======
   lc_img_name = "";
-  int best_m = 0;
->>>>>>> f3819b45
   int matches = 0;
   int max_matches = 0;
   int inliers = 0;
   int max_inliers = 0;
   bool valid = false;
+  int final_img_idx = -1;
   string best_lc_found = "";
-  int valid_idx = 0;
-  for (uint i=0; i<matchings.size(); i++)
-  {
-<<<<<<< HEAD
-    // Store the index
-    valid_idx = i;
-
+  for (uint i=0; i<hash_matching.size(); i++)
+  {
     // Loop-closure?
-    valid = compute(img_,
-                    params_.work_dir+"/"+boost::lexical_cast<string>(matchings[i].first)+".yml",
-                    lc_name,
-                    matches,
-                    inliers,
-                    trans);
-=======
-    // Sanity check
-    if(best_m >= hash_matching.size())
-    {
-      best_m = 0;
-      break;
-    }
-
-    // Loop-closure?
-    string candidate_name = boost::lexical_cast<string>(hash_matching[best_m].first);
+    final_img_idx = i;
+    string candidate_name = boost::lexical_cast<string>(hash_matching[i].first);
     string candidate_image = params_.work_dir+"/"+candidate_name+".yml";
     valid = compute(img_, candidate_image, lc_img_name, matches, inliers, trans);
->>>>>>> f3819b45
 
     // Log
     if (params_.verbose)
@@ -494,70 +385,22 @@
       }
     }
 
-    // If the loop closure is valid and the seconds step validation is disabled, that's all.
-<<<<<<< HEAD
-    if (valid && !params_.validate) break;
-
-    // Validate the loop closure?
-    if (valid && params_.validate)
-    {
-      // Initialize validation
-      bool validate_valid = false;
-      int matches_val, inliers_val;
-      tf::Transform trans_val;
-      string tmp_name;
-
-      // Loop closure for the previous image?
-      validate_valid = compute(img_,
-                               params_.work_dir+"/"+boost::lexical_cast<string>(matchings[i].first - 1)+".yml",
-                               tmp_name,
-                               matches_val,
-                               inliers_val,
-                               trans_val);
-
-      if (!validate_valid)
-      {
-        // Previous validation does not works, try to validate with the next image
-        validate_valid = compute(img_,
-                                 params_.work_dir+"/"+boost::lexical_cast<string>(matchings[i].first + 1)+".yml",
-                                 tmp_name,
-                                 matches_val,
-                                 inliers_val,
-                                 trans_val);
-      }
-
-      // If validation, exit. If not, mark as non-valid
-      if (validate_valid)
-        break;
-      else
-        valid = false;
-    }
-  }
+    if (valid) break;
+  }
+
 
   // Get the image of the loop closure
-  if (valid && valid_idx < matchings.size())
-  {
-    lc_img_id = matchings[valid_idx].first;
-    lc_candidate_positions_.push_back(valid_idx);
-=======
-    if (valid) break;
-
-    best_m++;
-  }
-
-  // Get the image of the loop closure
-  if (valid && best_m < hash_matching.size())
-  {
-    lc_img_id = hash_matching[best_m].first;
-    lc_candidate_positions_.push_back(best_m);
->>>>>>> f3819b45
+  if (valid)
+  {
+    lc_img_id = hash_matching[final_img_idx].first;
+    lc_candidate_positions_.push_back(final_img_idx+1);
 
     // Log
     if(params_.verbose)
       ROS_INFO_STREAM("[libhaloc:] LC between nodes " <<
                       img_.getName() << " and " << lc_img_name <<
                       " (matches: " << matches << "; inliers: " <<
-                      inliers << "; Position: " << valid_idx << "/" <<
+                      inliers << "; Position: " << final_img_idx+1 << "/" <<
                       params_.n_candidates << ").");
   }
   else
@@ -584,13 +427,8 @@
   * \param Return the number of inliers found.
   * \param Return the transform between nodes if loop closure is valid.
   */
-<<<<<<< HEAD
-bool haloc::LoopClosure::getLoopClosure(string image_id_ref,
-                                        string image_id_cur,
-=======
 bool haloc::LoopClosure::getLoopClosure(string image_id_a,
                                         string image_id_b,
->>>>>>> f3819b45
                                         tf::Transform& trans)
 {
   // Read the data for image_id_1
