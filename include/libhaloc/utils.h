#ifndef UTILS
#define UTILS

#include <ros/ros.h>
#include <tf/transform_broadcaster.h>
#include <opencv2/features2d/features2d.hpp>
#include <opencv2/nonfree/features2d.hpp>
#include <opencv2/nonfree/nonfree.hpp>
#include <image_geometry/stereo_camera_model.h>

using namespace std;
using namespace cv;

namespace haloc
{

class Utils
{

public:

  /** \brief extract the keypoints of some image
    * @return
    * \param image the source image
    * \param key_points is the pointer for the resulting image key_points
    * \param type descriptor type (see opencv docs)
    */
  static void keypointDetector(const Mat& image,
                               vector<KeyPoint>& key_points,
                               string type,
                               int max_kp = -1)
  {
    // Check Opponent color space descriptors
    size_t pos = 0;
    if ( (pos=type.find("Opponent")) == 0)
    {
      pos += string("Opponent").size();
      type = type.substr(pos);
    }

    initModule_nonfree();
    Ptr<FeatureDetector> cv_detector;
    cv_detector = FeatureDetector::create(type);
    try
    {
      cv_detector->detect(image, key_points);
    }
    catch (Exception& e)
    {
      ROS_WARN("[StereoSlam:] cv_detector exception: %s", e.what());
    }

    if (max_kp != -1 && key_points.size() > max_kp)
    {
      // Sort descriptors by response
      sort(key_points.begin(), key_points.end(), sortByResponse);

      // Limit the number of descriptors
      vector<KeyPoint> output(key_points.begin(), key_points.begin()+max_kp);
      key_points = output;
    }
  }

  /** \brief extract descriptors of some image
    * @return
    * \param image the source image
    * \param key_points keypoints of the source image
    * \param descriptors is the pointer for the resulting image descriptors
    */
  static void descriptorExtraction(const Mat& image,
   vector<KeyPoint>& key_points, Mat& descriptors, string type)
  {
    Ptr<DescriptorExtractor> cv_extractor;
    cv_extractor = DescriptorExtractor::create(type);
    try
    {
      cv_extractor->compute(image, key_points, descriptors);
    }
    catch (Exception& e)
    {
      ROS_WARN("[StereoSlam:] cv_extractor exception: %s", e.what());
    }
  }

  /** \brief match descriptors of 2 images by ratio
    * @return
    * \param descriptors1 descriptors of image1
    * \param descriptors2 descriptors of image2
    * \param ratio to determine correct matchings
    * \param matches output vector with the matches
    */
  static void ratioMatching(const Mat& descriptors1, const Mat& descriptors2,
    double ratio, const Mat& match_mask, vector<DMatch>& matches)
  {
    matches.clear();
    if (descriptors1.empty() || descriptors2.empty())
      return;
    assert(descriptors1.type() == descriptors2.type());
    assert(descriptors1.cols == descriptors2.cols);

    const int knn = 2;
    Ptr<DescriptorMatcher> descriptor_matcher;
    // choose matcher based on feature type
    if (descriptors1.type() == CV_8U)
    {
      descriptor_matcher = DescriptorMatcher::create("BruteForce-Hamming");
    }
    else
    {
      descriptor_matcher = DescriptorMatcher::create("BruteForce");
    }
    vector<vector<DMatch> > knn_matches;
    descriptor_matcher->knnMatch(descriptors1, descriptors2,
            knn_matches, knn, match_mask);

    for (unsigned m = 0; m < knn_matches.size(); m++)
    {
      if (knn_matches[m].size() < 2) continue;
      if (knn_matches[m][0].distance <= knn_matches[m][1].distance * ratio)
        matches.push_back(knn_matches[m][0]);
    }
  }

  /** \brief match descriptors of 2 images by threshold
    * @return
    * \param descriptors1 descriptors of image1
    * \param descriptors2 descriptors of image2
    * \param threshold to determine correct matchings
    * \param match_mask mask for matchings
    * \param matches output vector with the matches
    */
  static void thresholdMatching(const Mat& descriptors1, const Mat& descriptors2,
    double threshold, const Mat& match_mask, vector<DMatch>& matches)
  {
    matches.clear();
    if (descriptors1.empty() || descriptors2.empty())
      return;
    assert(descriptors1.type() == descriptors2.type());
    assert(descriptors1.cols == descriptors2.cols);

    const int knn = 2;
    Ptr<DescriptorMatcher> descriptor_matcher;
    // choose matcher based on feature type
    if (descriptors1.type() == CV_8U)
    {
      descriptor_matcher = DescriptorMatcher::create("BruteForce-Hamming");
    }
    else
    {
      descriptor_matcher = DescriptorMatcher::create("BruteForce");
    }
    vector<vector<DMatch> > knn_matches;
    descriptor_matcher->knnMatch(descriptors1, descriptors2,
            knn_matches, knn, match_mask);

    for (size_t m = 0; m < knn_matches.size(); m++)
    {
      if (knn_matches[m].size() < 2) continue;
      float dist1 = knn_matches[m][0].distance;
      float dist2 = knn_matches[m][1].distance;
      if (dist1 / dist2 < threshold)
      {
        matches.push_back(knn_matches[m][0]);
      }
    }
  }

  /** \brief filter matches of cross check matching
    * @return
    * \param matches1to2 matches from image 1 to 2
    * \param matches2to1 matches from image 2 to 1
    * \param matches output vector with filtered matches
    */
  static void crossCheckFilter(
      const vector<DMatch>& matches1to2,
      const vector<DMatch>& matches2to1,
      vector<DMatch>& checked_matches)
  {
    checked_matches.clear();
    for (size_t i = 0; i < matches1to2.size(); ++i)
    {
      bool match_found = false;
      const DMatch& forward_match = matches1to2[i];
      for (size_t j = 0; j < matches2to1.size() && match_found == false; ++j)
      {
        const DMatch& backward_match = matches2to1[j];
        if (forward_match.trainIdx == backward_match.queryIdx &&
            forward_match.queryIdx == backward_match.trainIdx)
        {
          checked_matches.push_back(forward_match);
          match_found = true;
        }
      }
    }
  }

  /** \brief match descriptors of 2 images by threshold
    * @return
    * \param descriptors1 descriptors of image 1
    * \param descriptors2 descriptors of image 2
    * \param threshold to determine correct matchings
    * \param match_mask mask for matchings
    * \param matches output vector with the matches
    */
  static void crossCheckThresholdMatching(
    const Mat& descriptors1, const Mat& descriptors2,
    double threshold, const Mat& match_mask,
    vector<DMatch>& matches)
  {
    vector<DMatch> query_to_train_matches;
    thresholdMatching(descriptors1, descriptors2, threshold, match_mask, query_to_train_matches);
    vector<DMatch> train_to_query_matches;
    Mat match_mask_t;
    if (!match_mask.empty()) match_mask_t = match_mask.t();
    thresholdMatching(descriptors2, descriptors1, threshold, match_mask_t, train_to_query_matches);

    crossCheckFilter(query_to_train_matches, train_to_query_matches, matches);
  }

  /** \brief Compute the 3D point projecting the disparity
    * @return
    * \param stereo_camera_model is the camera model
    * \param left_point on the left image
    * \param right_point on the right image
    * \param world_point pointer to the corresponding 3d point
    */
  static void calculate3DPoint(const image_geometry::StereoCameraModel stereo_camera_model,
                               const Point2d& left_point,
                               const Point2d& right_point,
                               Point3d& world_point)
  {
    double disparity = left_point.x - right_point.x;
    stereo_camera_model.projectDisparityTo3d(left_point, disparity, world_point);
  }

  /** \brief Sort 2 matchings by value
    * @return true if matching 1 is smaller than matching 2
    * \param matching 1
    * \param matching 2
    */
  static bool sortByMatching(const pair<int, float> d1, const pair<int, float> d2)
  {
    return (d1.second > d2.second);
  }

<<<<<<< HEAD
  /** \brief Sort 2 matchings by probability
    * @return true if probability 1 is greater than probability 2
    * \param probability 1
    * \param probability 2
    */
  static bool sortByProbability(const pair<int, float> p1, const pair<int, float> p2)
  {
    return (p1.second > p2.second);
  }

  /** \brief Sort 2 keypoints by response
    * @return true if response of kp 1 is smaller than response of 2
    * \param Keypoint 1
    * \param Keypoint 2
    */
  static bool sortByResponse(const KeyPoint kp1, const KeyPoint kp2)
  {
    return (kp1.response > kp2.response);
  }

  /** \brief compose the transformation matrix using 2 cv::Mat as inputs:
=======
  /** \brief compose the transformation matrix using 2 Mat as inputs:
>>>>>>> f3819b45
    * one for rotation and one for translation
    * @return the transformation matrix
    * \param rvec cv matrix with the rotation angles
    * \param tvec cv matrix with the transformation x y z
    */
  static tf::Transform buildTransformation(Mat rvec, Mat tvec)
  {
    if (rvec.empty() || tvec.empty())
      return tf::Transform();

    tf::Vector3 axis(rvec.at<double>(0, 0),
               rvec.at<double>(1, 0),
                 rvec.at<double>(2, 0));
    double angle = norm(rvec);
    tf::Quaternion quaternion(axis, angle);

    tf::Vector3 translation(tvec.at<double>(0, 0), tvec.at<double>(1, 0),
        tvec.at<double>(2, 0));

    return tf::Transform(quaternion, translation);
  }
};

} // namespace

#endif // UTILS

<|MERGE_RESOLUTION|>--- conflicted
+++ resolved
@@ -27,8 +27,7 @@
     */
   static void keypointDetector(const Mat& image,
                                vector<KeyPoint>& key_points,
-                               string type,
-                               int max_kp = -1)
+                               string type)
   {
     // Check Opponent color space descriptors
     size_t pos = 0;
@@ -48,16 +47,6 @@
     catch (Exception& e)
     {
       ROS_WARN("[StereoSlam:] cv_detector exception: %s", e.what());
-    }
-
-    if (max_kp != -1 && key_points.size() > max_kp)
-    {
-      // Sort descriptors by response
-      sort(key_points.begin(), key_points.end(), sortByResponse);
-
-      // Limit the number of descriptors
-      vector<KeyPoint> output(key_points.begin(), key_points.begin()+max_kp);
-      key_points = output;
     }
   }
 
@@ -240,10 +229,9 @@
     */
   static bool sortByMatching(const pair<int, float> d1, const pair<int, float> d2)
   {
-    return (d1.second > d2.second);
-  }
-
-<<<<<<< HEAD
+    return (d1.second < d2.second);
+  }
+
   /** \brief Sort 2 matchings by probability
     * @return true if probability 1 is greater than probability 2
     * \param probability 1
@@ -254,20 +242,7 @@
     return (p1.second > p2.second);
   }
 
-  /** \brief Sort 2 keypoints by response
-    * @return true if response of kp 1 is smaller than response of 2
-    * \param Keypoint 1
-    * \param Keypoint 2
-    */
-  static bool sortByResponse(const KeyPoint kp1, const KeyPoint kp2)
-  {
-    return (kp1.response > kp2.response);
-  }
-
-  /** \brief compose the transformation matrix using 2 cv::Mat as inputs:
-=======
   /** \brief compose the transformation matrix using 2 Mat as inputs:
->>>>>>> f3819b45
     * one for rotation and one for translation
     * @return the transformation matrix
     * \param rvec cv matrix with the rotation angles
